--- conflicted
+++ resolved
@@ -14,13 +14,8 @@
     "test": "jest"
   },
   "dependencies": {
-<<<<<<< HEAD
-    "@wundergraph/nextjs": "workspace:*",
-    "@wundergraph/sdk": "workspace:*",
-=======
     "@wundergraph/nextjs": "^0.7.0",
     "@wundergraph/sdk": "^0.125.0",
->>>>>>> 2c811c3d
     "graphql": "^16.3.0",
     "next": "^12.1.6",
     "react": "^18.0.0",
