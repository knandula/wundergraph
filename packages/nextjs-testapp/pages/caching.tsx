--- conflicted
+++ resolved
@@ -26,11 +26,7 @@
 			</p>
 			<ul>
 				{launches.result.status === 'ok' &&
-<<<<<<< HEAD
-					launches.result.data.launchesPast?.map((launch, i) => (
-=======
 					launches.result.data.mgospacex_findManylaunch.map((launch, i) => (
->>>>>>> 0bc9a24a
 						<li key={i}>
 							<h3>{launch.mission_name}</h3>
 							<p>{launch.rocket?.rocket_name}</p>
